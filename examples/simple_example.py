--- conflicted
+++ resolved
@@ -5,14 +5,9 @@
 
 milvus = Milvus()
 
-<<<<<<< HEAD
-# Connect Milvus server, please change HOST and PORT to correct one
-milvus.connect(host='192.168.1.101', port='33001')
-=======
 # Connect Milvus server.
 # You may need to change HOST and PORT accordingly.
 milvus.connect(host='localhost', port='33001')
->>>>>>> 96f0aefb
 
 # Table name is defined
 table_name = 'demo_table'
